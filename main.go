--- conflicted
+++ resolved
@@ -1,14 +1,11 @@
 package main
 
 import (
-<<<<<<< HEAD
-=======
 	"log"
->>>>>>> 320c38e5
 	"os"
 
 	"github.com/gin-gonic/gin"
-	log "github.com/sirupsen/logrus"
+	"github.com/sirupsen/logrus"
 	"go.mozilla.org/mozlogrus"
 
 	"github.com/leplatrem/iam/utilities"
@@ -19,18 +16,18 @@
 	logLevel := os.Getenv("LOG_LEVEL")
 	switch logLevel {
 	case "fatal":
-		log.SetLevel(log.FatalLevel)
+		logrus.SetLevel(logrus.FatalLevel)
 	case "error":
-		log.SetLevel(log.ErrorLevel)
+		logrus.SetLevel(logrus.ErrorLevel)
 	case "warn":
-		log.SetLevel(log.WarnLevel)
+		logrus.SetLevel(logrus.WarnLevel)
 	case "debug":
-		log.SetLevel(log.DebugLevel)
+		logrus.SetLevel(logrus.DebugLevel)
 	default:
 		if gin.Mode() == gin.ReleaseMode {
-			log.SetLevel(log.InfoLevel)
+			logrus.SetLevel(logrus.InfoLevel)
 		} else {
-			log.SetLevel(log.DebugLevel)
+			logrus.SetLevel(logrus.DebugLevel)
 		}
 	}
 }
